# Copyright 2017 University of Maryland.
#
# This file is part of Sesame. It is subject to the license terms in the file
# LICENSE.rst found in the top-level directory of this distribution.

from numpy import exp
import numpy as np


def get_n(sys, efn, v, sites):
    """
    Compute the electron density on the given sites.
    
    Parameters
    ----------
    sys: Builder
        The discretized system.
    efn: numpy array of floats
        Values of the electron quasi-Fermi level.
    v: numpy array of floats
        Values of the electrostatic potential.
    sites: list of integers
        The sites where the electron density should be computed.
    
    Returns
    -------
    n: numpy array
    """

    n = sys.Nc[sites] * exp(+sys.bl[sites]+efn[sites]+v[sites])
    return n

def get_p(sys, efp, v, sites):
    """
    Compute the hole density on the given sites.
    
    Parameters
    ----------
    sys: Builder
        The discretized system.
    efp: numpy array of floats
        Values of the hole quasi-Fermi level.
    v: numpy array of floats
        Values of the electrostatic potential.
    sites: list of integers
        The sites where the hole density should be computed.
    
    Returns
    -------
    p: numpy array
    """
    bl = sys.bl[sites]
    Eg = sys.Eg[sites]
    Nv = sys.Nv[sites]
    p = Nv * exp(-Eg-bl+efp[sites]-v[sites])
    return p


def get_bulk_rr(sys, n, p):
    # Compute the bulk recombination of the entire system for SRH, radiative and
    # Auger mechanisms
    ni2 = sys.ni**2
    _np = n*p
    r = (_np - ni2)/(sys.tau_h * (n+sys.n1) + sys.tau_e*(p+sys.p1))\
      + (sys.Cn * n + sys.Cp * p) * (_np - ni2)\
      + sys.B * (_np - ni2)
    return r

def get_bulk_rr_derivs(sys, n, p):
    ni2 = sys.ni**2
    _np = n*p

    defn = (_np*(sys.tau_h*(n+sys.n1) + sys.tau_e*(p+sys.p1)) - (_np-ni2)*n*sys.tau_h)\
         / (sys.tau_h*(n+sys.n1) + sys.tau_e*(p+sys.p1))**2\
         + sys.Cn * n * (2*_np - ni2) + sys.Cp * _np * p\
         + sys.B * _np

    defp = (_np*(sys.tau_h*(n+sys.n1) + sys.tau_e*(p+sys.p1)) - (_np-ni2)*p*sys.tau_e)\
         / (sys.tau_h*(n+sys.n1) + sys.tau_e*(p+sys.p1))**2\
         + sys.Cn * n * _np + sys.Cp * p * (2*_np - ni2)\
         + sys.B * _np

    dv = (_np-ni2) * (sys.tau_e*p - sys.tau_h*n) \
       / (sys.tau_h*(n+sys.n1) + sys.tau_e*(p+sys.p1))**2\
       + sys.Cn * n * (_np - ni2) - sys.Cp * p * (_np - ni2)

    return defn, defp, dv

def get_jn(sys, efn, v, sites_i, sites_ip1, dl):
    """
    Compute the electron current between sites ``site_i`` and ``sites_ip1``.

    Parameters
    ----------
    sys: Builder
        The discretized system.
    efn: numpy array of floats
        Values of the electron quasi-Fermi level for the entire system (as given
        by the drift diffusion Poisson solver).
    v: numpy array of floats
        Values of the electrostatic potential for the entire system (as given
        by the drift diffusion Poisson solver).
    sites_i: list of integers
        Indices of the sites the current is coming from.
    sites_ip1: list of integers
        Indices of the sites the current is going to.
    dl: numpy arrays of floats
        Lattice distances between sites ``sites_i`` and sites ``sites_ip1``.

    Returns
    -------
    jn: numpy array of floats
    """

    vp0 = v[sites_i] + sys.bl[sites_i] + np.log(sys.Nc[sites_i])
    dv = vp0 - (v[sites_ip1] + sys.bl[sites_ip1] + np.log(sys.Nc[sites_ip1]))
    dv = dv + (np.abs(dv) < 1e-5) * 1e-5

    efnp0 = efn[sites_i]
    efnp1 = efn[sites_ip1]

    mu = sys.mu_e[sites_i]
    jn =    mu * (exp(efnp1) - exp(efnp0)) / dl * dv / (-exp(-vp0) * (1 - exp(dv)))

    return jn

def get_jp(sys, efp, v, sites_i, sites_ip1, dl):
    """
    Compute the hole current between sites ``site_i`` and ``sites_ip1``.

    Parameters
    ----------
    sys: Builder
        The discretized system.
    efp: numpy array of floats
        Values of the hole quasi-Fermi level for the entire system (as given
        by the drift diffusion Poisson solver).
    v: numpy array of floats
        Values of the electrostatic potential for the entire system (as given
        by the drift diffusion Poisson solver).
    sites_i: list of integers
        Indices of the sites the current is coming from.
    sites_ip1: list of integers
        Indices of the sites the current is going to.
    dl: numpy arrays of floats
        Lattice distances between sites ``sites_i`` and sites ``sites_ip1``.

    Returns
    -------
    jp: numpy array of floats
    """

    vp0 = v[sites_i] + sys.bl[sites_i] + sys.Eg[sites_i] - np.log(sys.Nv[sites_i])
    dv = vp0 - (v[sites_ip1] + sys.bl[sites_ip1] + sys.Eg[sites_ip1] - np.log(sys.Nv[sites_ip1]))
    dv = dv + (np.abs(dv) < 1e-5) * 1e-5

    efpp0= efp[sites_i]
    efpp1 = efp[sites_ip1]

    mu = sys.mu_h[sites_i]
    jp = mu * (exp(efpp1) - exp(efpp0)) / dl * dv / (-exp(vp0) * (1 - exp(-dv)))

    return jp

def get_jn_derivs(sys, efn, v, sites_i, sites_ip1, dl):

    vp0 = v[sites_i] + sys.bl[sites_i] + np.log(sys.Nc[sites_i])
    vp1 = v[sites_ip1] + sys.bl[sites_ip1] + np.log(sys.Nc[sites_ip1])
    dv = vp0 - vp1
    dv = dv + (np.abs(dv) < 1e-5) * 1e-5

    efnp0 = efn[sites_i]
    efnp1 = efn[sites_ip1]
    mu = sys.mu_e[sites_i]

    ev0 = exp(-vp0)
    ep1 = exp(efnp1)
    ep0 = exp(efnp0)

    defn_i = 1. / dl * exp(efnp0 + vp0) * (dv) / (1 - exp(dv))
    defn_ip1 = -1. / dl * exp(efnp1 + vp0) * (dv) / (1 - exp(dv))
    dv_i = -(ep1 - ep0)/ dl * ev0 * (1 + dv - exp(dv)) / (ev0 ** 2 * (exp(dv) - 1) ** 2)
    dv_ip1 = -1. / dl * (ep1 - ep0) * exp(-vp1) * (1 - dv - exp(-dv)) / (exp(-2 * vp1) * (1 - exp(-dv)) ** 2)

    return mu*defn_i, mu*defn_ip1, mu*dv_i, mu*dv_ip1


def get_jp_derivs(sys, efp, v, sites_i, sites_ip1, dl):

    vp0 = v[sites_i] + sys.bl[sites_i] + sys.Eg[sites_i] - np.log(sys.Nv[sites_i])
    vp1 = v[sites_ip1] + sys.bl[sites_ip1] + sys.Eg[sites_ip1] - np.log(sys.Nv[sites_ip1])
    dv = vp0 - vp1
    dv = dv + (np.abs(dv) < 1e-5) * 1e-5

    efpp0 = efp[sites_i]
    efpp1 = efp[sites_ip1]
    mu = sys.mu_h[sites_i]

    ev0 = exp(vp0)
    ep1 = exp(efpp1)
    ep0 = exp(efpp0)

    defp_i = exp(efpp0 - vp0) * dv / (dl * (1 - exp(-dv)))
    defp_ip1 = -exp(efpp1 - vp0) * dv / (dl * (1 - exp(-dv)))
<<<<<<< HEAD
    dv_i = -(ep0 - ep1) * exp(vp0)*(exp(-dv) + (-1 + dv)) / (dl * exp(2*vp0)*(1 - exp(-dv))**2)
    dv_ip1 = -(ep0 - ep1) * exp(vp0)*(1 + exp(-dv)*(-1 - dv)) / (dl * exp(2*vp0)*(1 - exp(-dv))**2)
=======
    dv_i = -(ep0 - ep1) * ev0*(exp(-dv) + (-1 + dv)) / (dl * exp(2*vp0)*(1 - exp(-dv))**2)
    dv_ip1 = -(ep0 - ep1) * ev0*(1 + exp(-dv)*(-1 - dv)) / (dl * exp(2*vp0)*(1 - exp(-dv))**2)
>>>>>>> c72f766b

    return mu*defp_i, mu*defp_ip1, mu*dv_i, mu*dv_ip1


def get_srh_rr_derivs(sys, n, p, n1, p1, tau_e, tau_h):
    ni2 = n1 * p1
    _np = n*p

    defn = (_np*(tau_h*(n+n1) + tau_e*(p+p1)) - (_np-ni2)*n*tau_h)\
         / (tau_h*(n+n1) + tau_e*(p+p1))**2
    defp = (_np*(tau_h*(n+n1) + tau_e*(p+p1)) - (_np-ni2)*p*tau_e)\
         / (tau_h*(n+n1) + tau_e*(p+p1))**2
    dv = (_np-ni2) * (tau_e*p - tau_h*n) / (tau_h*(n+n1) + tau_e*(p+p1))**2

    return defn, defp, dv<|MERGE_RESOLUTION|>--- conflicted
+++ resolved
@@ -202,13 +202,8 @@
 
     defp_i = exp(efpp0 - vp0) * dv / (dl * (1 - exp(-dv)))
     defp_ip1 = -exp(efpp1 - vp0) * dv / (dl * (1 - exp(-dv)))
-<<<<<<< HEAD
-    dv_i = -(ep0 - ep1) * exp(vp0)*(exp(-dv) + (-1 + dv)) / (dl * exp(2*vp0)*(1 - exp(-dv))**2)
-    dv_ip1 = -(ep0 - ep1) * exp(vp0)*(1 + exp(-dv)*(-1 - dv)) / (dl * exp(2*vp0)*(1 - exp(-dv))**2)
-=======
     dv_i = -(ep0 - ep1) * ev0*(exp(-dv) + (-1 + dv)) / (dl * exp(2*vp0)*(1 - exp(-dv))**2)
     dv_ip1 = -(ep0 - ep1) * ev0*(1 + exp(-dv)*(-1 - dv)) / (dl * exp(2*vp0)*(1 - exp(-dv))**2)
->>>>>>> c72f766b
 
     return mu*defp_i, mu*defp_ip1, mu*dv_i, mu*dv_ip1
 
