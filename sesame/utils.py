--- conflicted
+++ resolved
@@ -94,19 +94,13 @@
             condition = e1 < e2
         if condition:
             j += incy
-<<<<<<< HEAD
-=======
             # if j went over the edge, break
->>>>>>> 2ca64ace
             if j == system.ny - 1:
                 break
             X.append(X[-1] + system.dy[j])
         else:
             i += incx
-<<<<<<< HEAD
-=======
             # if i went over the edge, break
->>>>>>> 2ca64ace
             if i == system.nx - 1:
                 break
             X.append(X[-1] + system.dx[i])
