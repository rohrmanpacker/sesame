--- conflicted
+++ resolved
@@ -174,7 +174,12 @@
 
     def radioPos_toggled(self):
         # give example in XData area
-        self.Xdata.setText("(x1, y1), (x2, y2)")
+        settings = self.table.build.getSystemSettings()
+        system = parseSettings(settings)
+        if system.dimension == 1:
+            self.Xdata.setText("(0,0), ({}, 0)".format(system.xpts[-1]))
+        else:
+            self.Xdata.setText("(x1, y1), (x2, y2)")
         # disable some combo box rows
         self.quantity2.model().item(13).setEnabled(False)
         # enable some combo box rows
@@ -225,30 +230,26 @@
                 dataMap = vt * az.v
                 title = r'$\mathregular{V}$ [eV]'
             if txt == "Electron density":
-                dataMap = N * az.electron_density() * 1e-6
+                dataMap = N * az.electron_density()
                 title = r'n [$\mathregular{cm^{-3}}$]'
             if txt == "Hole density":
-                dataMap = N * az.hole_density() * 1e-6
+                dataMap = N * az.hole_density()
                 title = r'p [$\mathregular{cm^{-3}}$]'
             if txt == "Bulk SRH recombination":
-<<<<<<< HEAD
-                dataMap = G * az.bulk_srh_rr() * 1e-6
+                dataMap = G * az.bulk_srh_rr()
                 title = r'Bulk SRH [$\mathregular{cm^{-3}s^{-1}}$]'
-            
-=======
-                dataMap = G * az.bulk_srh_rr()
             if txt == "Radiative recombination":
                 dataMap = G * az.radiative_rr()
->>>>>>> d376d89d
+                title = r'Radiative Recomb. [$\mathregular{cm^{-3}s^{-1}}$]'
             if txt != "Electron current" and txt != "Hole current":
-                plot(system, dataMap, scale=1e-6, cmap='viridis',\
+                plot(system, dataMap, scale=1e-4, cmap='viridis',\
                      fig=self.surfaceFig.figure, title=title)
  
             if txt == "Electron current":
-                az.current_map(True, 'viridis', 1e6, fig=self.surfaceFig.figure)
+                az.current_map(True, 'viridis', 1e4, fig=self.surfaceFig.figure)
 
             if txt == "Hole current":
-                az.current_map(False, 'viridis', 1e6, fig=self.surfaceFig.figure)
+                az.current_map(False, 'viridis', 1e4, fig=self.surfaceFig.figure)
 
             self.surfaceFig.canvas.draw()
 
@@ -256,7 +257,7 @@
     def linearPlot(self, checked):
 
         # check if Xdata type is selected
-        if not self.radioLoop.isChecked() and self.radioPos.isChecked():
+        if not self.radioLoop.isChecked() and not self.radioPos.isChecked():
             msg = QMessageBox()
             msg.setWindowTitle("Processing error")
             msg.setIcon(QMessageBox.Critical)
@@ -346,40 +347,35 @@
                 Ydata = vt * az.v[sites]
                 YLabel = 'V [eV]'
             if txt == "Electron density":
-                Ydata = N * az.electron_density()[sites] * 1e-6
+                Ydata = N * az.electron_density()[sites]
                 YLabel = r'n [$\mathregular{cm^{-3}}$]'
             if txt == "Hole density":
-                Ydata = N * az.hole_density()[sites] * 1e-6
+                Ydata = N * az.hole_density()[sites]
                 YLabel = r'p [$\mathregular{cm^{-3}}$]'
             if txt == "Bulk SRH recombination":
-<<<<<<< HEAD
-                Ydata = G * az.bulk_srh_rr()[sites] * 1e-6
+                Ydata = G * az.bulk_srh_rr()[sites]
                 YLabel = r'Bulk SRH [$\mathregular{cm^{-3}s^{-1}}$]'
-=======
-                Ydata = G * az.bulk_srh_rr()[sites]
-                YLabel = r'Bulk SRH [$\mathregular{m^{-3}s^{-1}}$]'
             if txt == "Radiative recombination":
                 Ydata = G * az.radiative_rr()[sites]
-                YLabel = r'Radiative recombination [$\mathregular{m^{-3}s^{-1}}$]'
->>>>>>> d376d89d
+                YLabel = r'Radiative recombination [$\mathregular{cm^{-3}s^{-1}}$]'
             if txt == "Electron current along x":
-                Ydata = J * az.electron_current(component='x')[sites] * 1e-4
-                YLabel = r'$\mathregular{J_{n,x}\ [A\cdot cm^{-2}]}$'
+                Ydata = J * az.electron_current(component='x')[sites] * 1e3
+                YLabel = r'$\mathregular{J_{n,x}\ [mA\cdot cm^{-2}]}$'
             if txt == "Hole current along x":
-                Ydata = J * az.hole_current(component='x')[sites] * 1e-4
-                YLabel = r'$\mathregular{J_{p,x}\ [A\cdot cm^{-2}]}$'
+                Ydata = J * az.hole_current(component='x')[sites] * 1e3
+                YLabel = r'$\mathregular{J_{p,x}\ [mA\cdot cm^{-2}]}$'
             if txt == "Electron current along y":
-                Ydata = J * az.electron_current(component='y')[sites] * 1e-4
-                YLabel = r'$\mathregular{J_{n,y}\ [A\cdot cm^{-2}]}$'
+                Ydata = J * az.electron_current(component='y')[sites] * 1e3
+                YLabel = r'$\mathregular{J_{n,y}\ [mA\cdot cm^{-2}]}$'
             if txt == "Hole current along y":
-                Ydata = J * az.hole_current(component='y')[sites] * 1e-4
-                YLabel = r'$\mathregular{J_{p,y}\ [A\cdot cm^{-2}]}$'
+                Ydata = J * az.hole_current(component='y')[sites] * 1e3
+                YLabel = r'$\mathregular{J_{p,y}\ [mA\cdot cm^{-2}]}$'
             if txt == "Full steady state current":
-                Ydata = J * az.full_current() * 1e-4
+                Ydata = J * az.full_current() * 1e3
                 if system.dimension == 1:
-                    YLabel = r'J [$\mathregular{A\cdot cm^{-2}}$]'
+                    YLabel = r'J [$\mathregular{mA\cdot cm^{-2}}$]'
                 if system.dimension == 2:
-                    YLabel = r'J [$\mathregular{A\cdot cm^{-2}}$]'
+                    YLabel = r'J [$\mathregular{mA\cdot cm^{-1}}$]'
 
             # plot
             if txt != "Band diagram": # everything except band diagram
@@ -388,7 +384,7 @@
                     ax.plot(X[fdx], Ydata, 'ko')
                     ax.set_ylabel(YLabel)
                 else:
-                    X = X * 1e6  # set length in um
+                    X = X * 1e4  # set length in um
                     ax.plot(X, Ydata)
                     ax.set_ylabel(YLabel)
                     ax.set_xlabel(r'Position [$\mathregular{\mu m}$]')
