# Copyright 2017 University of Maryland.
#
# This file is part of Sesame. It is subject to the license terms in the file
# LICENSE.rst found in the top-level directory of this distribution.

import sys as osys
import numpy as np
import importlib
import warnings
from scipy.io import savemat

import scipy.sparse.linalg as lg
from scipy.sparse import spdiags
from scipy.sparse import coo_matrix, csr_matrix

# check if MUMPS is available
mumps_available = False
try:
    from . import mumps
    mumps_available = True
except:
    pass


class NewtonError(Exception):
    pass

class SparseSolverError(Exception):
    pass

class BCsError(Exception):
    def __init__(self, BCs):
        print("*********************************************")
        print("*  Unknown contacts boundary conditions     *")
        print("*********************************************")
        print("")
        print("Contacts boundary conditions: '{0}' is different from 'Dirichlet' or 'Neumann'.\n".format(BCs))

class SolverError(Exception):
    def __init__(self):
        print("*********************************************")
        print("*       No solution could be found          *")
        print("*********************************************")
        osys.exit(1)


def damping(dx):
    # This damping procedure is inspired from Solid-State Electronics, vol. 19,
    # pp. 991-992 (1976).

    b = np.abs(dx) > 1
    dx[b] = np.log(1+np.abs(dx[b])*1.72)*np.sign(dx[b])


def sparse_solver(J, f, iterative, use_mumps, inner_tol):
    if not iterative:
        spsolve = lg.spsolve
        if use_mumps and mumps_available: 
            spsolve = mumps.spsolve
        else:
            J = J.tocsr()
            warnings.warn('Could not import MUMPS. Default back to Scipy.'\
                          , UserWarning)
        dx = spsolve(J, f)
        return dx
    else:
        n = len(f)
        M = spdiags(1.0 / J.diagonal(), [0], n, n)
        dx, info = lg.lgmres(J, f, M=M, tol=inner_tol)
        if info == 0:
            return dx
        else:
            print("Iterative sparse solver failed with output info: ", info)

def get_system(x, sys, equilibrium, periodic_bcs, contacts_bcs, use_mumps):
    # Compute the right hand side of J * x = f
    if equilibrium is None:
        size = sys.nx * sys.ny * sys.nz
        if sys.dimension != 1:
            rhs = importlib.import_module('.getFandJ_eq{0}'\
                           .format(sys.dimension), 'sesame')
            f, rows, columns, data = rhs.getFandJ_eq(sys, x, periodic_bcs, contacts_bcs)
        else:
            rhs = importlib.import_module('.getFandJ_eq1'\
                           .format(sys.dimension), 'sesame')
            f, rows, columns, data = rhs.getFandJ_eq(sys, x, contacts_bcs)

    else:
        size = 3 * sys.nx * sys.ny * sys.nz
        if periodic_bcs == False and sys.dimension != 1:
            rhs = importlib.import_module('.getF{0}_abrupt'\
                           .format(sys.dimension), 'sesame')
            lhs = importlib.import_module('.jacobian{0}_abrupt'\
                           .format(sys.dimension), 'sesame')
        else:
            rhs = importlib.import_module('.getF{0}'\
                           .format(sys.dimension), 'sesame')
            lhs = importlib.import_module('.jacobian{0}'\
                           .format(sys.dimension), 'sesame')

        f = rhs.getF(sys, x[2::3], x[0::3], x[1::3], equilibrium)
        rows, columns, data = lhs.getJ(sys, x[2::3], x[0::3], x[1::3])

    # form the Jacobian
    if use_mumps:
        J = coo_matrix((data, (rows, columns)), shape=(size, size), dtype=np.float64)
    else:
        J = csr_matrix((data, (rows, columns)), shape=(size, size), dtype=np.float64)

    return f, J


def newton(sys, x, equilibrium=None, tol=1e-6, periodic_bcs=True,\
           contacts_bcs='Dirichlet',
           maxiter=300, verbose=True, use_mumps=False,\
           iterative=False, inner_tol=1e-6, htp=1):

    htpy = np.linspace(1./htp, 1, htp)

    for gdx, gamma in enumerate(htpy):
        if verbose:
            print("\nNewton loop {0}/{1}".format(gdx+1, htp))

        if gamma < 1:
            htol = 1
        else:
            htol = tol

        cc = 0
        converged = False
        if gamma != 1:
            f0, _ = get_system(x, sys, equilibrium, periodic_bcs, contacts_bcs, use_mumps)

        while converged != True:
            cc = cc + 1
            # break if no solution found after maxiterations
            if cc > maxiter:
                print("Maximum number of iterations reached without solution: "\
                      + "no solution found!\n")
                break

            # solve linear system
            f, J = get_system(x, sys, equilibrium, periodic_bcs,\
                              contacts_bcs, use_mumps)
            if gamma != 1:
                f -= (1-gamma)*f0

            try:
                dx = sparse_solver(J, -f, iterative, use_mumps, inner_tol)
                if dx is None:
                    raise SparseSolverError
                    break
                else:
                    dx.transpose()
                    # compute error
                    error = max(np.abs(dx))
                    if np.isnan(error) or error > 1e30:
                        raise NewtonError
                        break
                    if error < htol:
                        converged = True
                    else: 
                        # damping and new value of x
                        damping(dx)
                        x += dx
                        # print status of solution procedure every so often
                        if verbose:
                            print('step {0}, error = {1}'.format(cc, error))
            except SparseSolverError:
                print("********************************************")
                print("*   The linear system could not be solved  *")
                print("********************************************")
                return None

            except NewtonError:
                print("*********************************************")
                print("*   The Newton-Raphson algorithm diverged.  *")
                print("*********************************************")
                return None
                    
    if converged:
        return x
    else:
        return None



def solve(sys, guess, equilibrium=None, tol=1e-6, periodic_bcs=True,\
          contacts_bcs='Dirichlet', maxiter=300, verbose=True, use_mumps=False,\
          iterative=False, inner_tol=1e-6, htp=1):
    """
    Multi-purpose solver of Sesame.  If only the electrostatic potential is
    given as a guess, then the Poisson solver is used. If quasi-Fermi levels are
    passed, the Drift Diffusion Poisson solver is used.

    Parameters
    ----------
    sys: Builder
        The discretized system.
    guess: dictionary of numpy arrays of floats
        Contains the one-dimensional arrays of the initial guesses for the
        electron quasi-Fermi level, the hole quasi-Fermi level and the
        electrostatic potential. Keys should be 'efn', 'efp' and 'v'.
    equilibrium: numpy array of floats
        Electrostatic potential of the system at thermal equilibrium. If not
        provided, the solver will solve for it before doing anything else.
    tol: float
        Accepted error made by the Newton-Raphson scheme.
    periodic_bcs: boolean
        Defines the choice of boundary conditions in the y-direction. True
        (False) corresponds to periodic (abrupt) boundary conditions.
    contacts_bcs: string
        Defines the choice of boundary conditions for the equilibrium electrostatic
        potential at the contact. 'Dirichlet' imposes the value of the potential
        given is the guess, 'Neumann' imposes a zero potential derivative.
    maxiter: integer
        Maximum number of steps taken by the Newton-Raphson scheme.
    verbose: boolean
        The solver returns the step number and the associated error at every
        step if set to True (default).
    use_mumps: boolean
        Defines if the MUMPS library should be used to solve for the Newton
        correction. Default is False.
    iterative: boolean
        Defines if an iterative method should be used to solve for the Newton
        correction instead of a direct method. Default is False.
    inner_tol: float
        Error of the inner iterative solver when used.
    htp: integer
        Number of homotopic Newton loops to perform.

    Returns
    -------

    solution: dictionary with  numpy arrays of floats or ``None``.
        Dictionary containing the one-dimensional arrays of the solution. The
        keys are the same as the ones for the guess. ``None`` is returned if no
        solution has been found.

    """
    # Solve for potential at equilibrium first if not provided
    if equilibrium is None:
        if not contacts_bcs in ['Dirichlet', 'Neumann']:
            raise BCsError(contacts_bcs)

        equilibrium = newton(sys, guess['v'], None, tol=tol,\
                              periodic_bcs=periodic_bcs,\
                              contacts_bcs=contacts_bcs,\
                              maxiter=maxiter, verbose=verbose,\
                              use_mumps=use_mumps, iterative=iterative,\
                              inner_tol=inner_tol, htp=htp)
        if equilibrium is None:
            raise SolverError

    # If Efn is provided, one wants a nonequilibrium solution 
    if 'efn' in guess.keys():
        x = np.zeros((3*sys.nx*sys.ny*sys.nz,), dtype=np.float64)
        x[0::3] = guess['efn']
        x[1::3] = guess['efp']
        x[2::3] = guess['v']

        x = newton(sys, x, equilibrium, tol=tol, periodic_bcs=periodic_bcs,\
                   maxiter=maxiter, verbose=verbose,\
                   use_mumps=use_mumps, iterative=iterative,\
                   inner_tol=inner_tol, htp=htp)
        if x is not None:
            x = {'efn': x[0::3], 'efp': x[1::3], 'v': x[2::3]}
        else:
            raise SolverError

    # If Efn is not provided, one only wants the equilibrium potential
    else:
        if equilibrium is not None:
            x = {'v': equilibrium}
    return x


def IVcurve(sys, voltages, guess, equilibrium, file_name, tol=1e-6,\
            periodic_bcs=True, maxiter=300, verbose=True, use_mumps=False,\
            iterative=False, inner_tol=1e-6, htp=1, fmt='npz'):
    """
    Solve the Drift Diffusion Poisson equations for the voltages provided. The
    results are stored in files with ``.npz`` format by default (See below for
    saving in Matlab format). Note that the
    potential is always applied on the right contact.

    Parameters
    ----------
    sys: Builder
        The discretized system.
    voltages: array-like
        List of voltages for which the current should be computed.
    guess: dictionary of numpy arrays of floats
        Starting point of the solver. Keys of the dictionary must be 'efn',
        'efp', 'v' for the electron and quasi-Fermi levels, and the
        electrostatic potential respectively.
    equilibrium: numpy array of floats
        Electrostatic potential of the system at thermal equilibrium. If not
        provided, the solver will solve for it before doing anything else.
    file_name: string
        Name of the file to write the data to. The file name will be appended
        the index of the voltage list, e.g. ``file_name_0.npz``.
    tol: float
        Accepted error made by the Newton-Raphson scheme.
    periodic_bcs: boolean
        Defines the choice of boundary conditions in the y-direction. True
        (False) corresponds to periodic (abrupt) boundary conditions.
    maxiter: integer
        Maximum number of steps taken by the Newton-Raphson scheme.
    verbose: boolean
        The solver returns the step number and the associated error at every
        step, and this function prints the current applied voltage if set to True (default).
    use_mumps: boolean
        Defines if the MUMPS library should be used to solve for the Newton
        correction. Default is False.
    iterative: boolean
        Defines if an iterative method should be used to solve for the Newton
        correction instead of a direct method. Default is False.
    inner_tol: float
        Error of the inner iterative solver when used.
    htp: integer
        Number of homotopic Newton loops to perform.
    fmt: string
        Format string for the data files. Use ``mat`` to save the data in a
        Matlab format (version 5 and above).


    Notes
    -----
    The data files can be loaded and used as follows:

    >>> results = np.load('file.npz')
    >>> efn = results['efn']
    >>> efp = results['efp']
    >>> v = results['v']
    """
<<<<<<< HEAD
    nx = sys.nx

    # determine what the potential on the left and right might be
    if sys.rho[0] < 0: # p-doped
        phi_left = -sys.Eg[0] - np.log(abs(sys.rho[0])/sys.Nv[0])
    else: # n-doped
        phi_left = np.log(sys.rho[0]/sys.Nc[0])

    if sys.rho[nx-1] < 0:
        phi_right = -sys.Eg[nx-1] - np.log(abs(sys.rho[nx-1])/sys.Nv[nx-1])
        q = 1
    else:
        phi_right = np.log(sys.rho[nx-1]/sys.Nc[nx-1])
        q = -1

    # Make a linear guess and solve for the equilibrium potential
    v = np.linspace(phi_left, phi_right, sys.nx)
    if sys.dimension == 2:
        v = np.tile(v, sys.ny) # replicate the guess in the y-direction
    if sys.dimension == 3:
        v = np.tile(v, sys.ny*sys.nz) # replicate the guess in the y and z-direction

    if verbose:
        print("\nSolving for the equilibrium electrostatic potential...")
    phi_eq = newton(sys, v, tol=tol, periodic_bcs=periodic_bcs,\
                   maxiter=maxiter, verbose=verbose,\
                   use_mumps=use_mumps, iterative=iterative,\
                   inner_tol=inner_tol, htp=htp)
    if phi_eq is None:
        print("The solver failed to converge")
        print("Aborting now.")
        exit(1)   
    else:
        if verbose:
            print("\ndone")

=======
>>>>>>> 660be733
    # create a dictionary 'result' with efn and efp
    result = guess

    # sites of the right contact
    nx = sys.nx
    s = [nx-1 + j*nx + k*nx*sys.ny for k in range(sys.nz)\
                                   for j in range(sys.ny)]

    # sign of the voltage to apply
    if sys.rho[nx-1] < 0:
        q = 1
    else:
        q = -1

    # Loop over the applied potentials made dimensionless
    Vapp = voltages / sys.scaling.energy
    for idx, vapp in enumerate(Vapp):

        if verbose:
            print("\nApplied voltage: {0} V".format(voltages[idx]))

        # Apply the voltage on the right contact
        result['v'][s] = equilibrium[s] + q*vapp

        # Call the Drift Diffusion Poisson solver
        result = solve(sys, result, equilibrium, tol=tol, periodic_bcs=periodic_bcs,\
                       maxiter=maxiter, verbose=verbose,\
                       use_mumps=use_mumps, iterative=iterative,\
                       inner_tol=inner_tol, htp=htp)

        if result is not None:
            name = file_name + "_{0}".format(idx)
            if fmt == 'mat':
                savemat(name, result)
            else:
                np.savez(name, efn=result['efn'], efp=result['efp'],\
                         v=result['v'])
        else:
            print("The solver failed to converge for the applied voltage"\
                  + " {0} V (index {1}).".format(voltages[idx], idx))
            break<|MERGE_RESOLUTION|>--- conflicted
+++ resolved
@@ -71,6 +71,7 @@
             return dx
         else:
             print("Iterative sparse solver failed with output info: ", info)
+            exit(1)
 
 def get_system(x, sys, equilibrium, periodic_bcs, contacts_bcs, use_mumps):
     # Compute the right hand side of J * x = f
@@ -85,6 +86,7 @@
                            .format(sys.dimension), 'sesame')
             f, rows, columns, data = rhs.getFandJ_eq(sys, x, contacts_bcs)
 
+        f, J = rhs.getFandJ_eq(sys, x, use_mumps)
     else:
         size = 3 * sys.nx * sys.ny * sys.nz
         if periodic_bcs == False and sys.dimension != 1:
@@ -144,6 +146,8 @@
                               contacts_bcs, use_mumps)
             if gamma != 1:
                 f -= (1-gamma)*f0
+            dx = sparse_solver(J, -f, iterative, use_mumps, inner_tol)
+            dx.transpose()
 
             try:
                 dx = sparse_solver(J, -f, iterative, use_mumps, inner_tol)
@@ -268,6 +272,7 @@
         else:
             raise SolverError
 
+        return x
     # If Efn is not provided, one only wants the equilibrium potential
     else:
         if equilibrium is not None:
@@ -334,7 +339,6 @@
     >>> efp = results['efp']
     >>> v = results['v']
     """
-<<<<<<< HEAD
     nx = sys.nx
 
     # determine what the potential on the left and right might be
@@ -371,8 +375,6 @@
         if verbose:
             print("\ndone")
 
-=======
->>>>>>> 660be733
     # create a dictionary 'result' with efn and efp
     result = guess
 
