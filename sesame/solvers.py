# Copyright 2017 University of Maryland.
#
# This file is part of Sesame. It is subject to the license terms in the file
# LICENSE.rst found in the top-level directory of this distribution.

import sys as osys
import numpy as np
import importlib
import warnings
from scipy.io import savemat

import scipy.sparse.linalg as lg
from scipy.sparse import spdiags
from scipy.sparse import coo_matrix, csr_matrix

import logging
<<<<<<< HEAD
logging.basicConfig(level=logging.ERROR, format='%(levelname)s: %(message)s')
=======
logging.basicConfig(level=logging.DEBUG, format='%(levelname)s: %(message)s')
>>>>>>> 4dfb441e

# check if MUMPS is available
mumps_available = False
try:
    from . import mumps
    mumps_available = True
except:
    pass


class NewtonError(Exception):
    pass

class SparseSolverError(Exception):
    pass

class BCsError(Exception):
    def __init__(self, BCs):
        msg = "\n*********************************************" +\
              "\n*  Unknown contacts boundary conditions     *" +\
              "\n*********************************************"
        logging.error(msg)
        logging.error("Contacts boundary conditions: '{0}' is different from 'Dirichlet' or 'Neumann'.\n".format(BCs))
<<<<<<< HEAD

class SolverError(Exception):
    def __init__(self):
        msg = "\n*********************************************" +\
              "\n*       No solution could be found          *" +\
              "\n*********************************************"
        logging.error(msg)
        osys.exit(1)
=======
>>>>>>> 4dfb441e


def damping(dx):
    # This damping procedure is inspired from Solid-State Electronics, vol. 19,
    # pp. 991-992 (1976).

    b = np.abs(dx) > 1
    dx[b] = np.log(1+np.abs(dx[b])*1.72)*np.sign(dx[b])


def sparse_solver(J, f, iterative, use_mumps, inner_tol):
    if not iterative:
        spsolve = lg.spsolve
        if use_mumps and mumps_available: 
            spsolve = mumps.spsolve
        else:
            J = J.tocsr()
        dx = spsolve(J, f)
        return dx
    else:
        n = len(f)
        M = spdiags(1.0 / J.diagonal(), [0], n, n)
        dx, info = lg.lgmres(J, f, M=M, tol=inner_tol)
        if info == 0:
            return dx
        else:
            logging.info("Iterative sparse solver failed with output info: ".format(info))

def get_system(x, sys, equilibrium, periodic_bcs, contacts_bcs, use_mumps):
    # Compute the right hand side of J * x = f
    if equilibrium is None:
        size = sys.nx * sys.ny * sys.nz
        if sys.dimension != 1:
            rhs = importlib.import_module('.getFandJ_eq{0}'\
                           .format(sys.dimension), 'sesame')
            f, rows, columns, data = rhs.getFandJ_eq(sys, x, periodic_bcs, contacts_bcs)
        else:
            rhs = importlib.import_module('.getFandJ_eq1'\
                           .format(sys.dimension), 'sesame')
            f, rows, columns, data = rhs.getFandJ_eq(sys, x, contacts_bcs)

    else:
        size = 3 * sys.nx * sys.ny * sys.nz
        if periodic_bcs == False and sys.dimension != 1:
            rhs = importlib.import_module('.getF{0}_abrupt'\
                           .format(sys.dimension), 'sesame')
            lhs = importlib.import_module('.jacobian{0}_abrupt'\
                           .format(sys.dimension), 'sesame')
        else:
            rhs = importlib.import_module('.getF{0}'\
                           .format(sys.dimension), 'sesame')
            lhs = importlib.import_module('.jacobian{0}'\
                           .format(sys.dimension), 'sesame')

        f = rhs.getF(sys, x[2::3], x[0::3], x[1::3], equilibrium)
        rows, columns, data = lhs.getJ(sys, x[2::3], x[0::3], x[1::3])

    # form the Jacobian
    if use_mumps:
        J = coo_matrix((data, (rows, columns)), shape=(size, size), dtype=np.float64)
    else:
        J = csr_matrix((data, (rows, columns)), shape=(size, size), dtype=np.float64)

    return f, J


def newton(sys, x, equilibrium=None, tol=1e-6, periodic_bcs=True,\
           contacts_bcs='Dirichlet',
           maxiter=300, verbose=True, use_mumps=False,\
           iterative=False, inner_tol=1e-6, htp=1):

    htpy = np.linspace(1./htp, 1, htp)

    for gdx, gamma in enumerate(htpy):
        if verbose:
            logging.info("Newton loop {0}/{1}".format(gdx+1, htp))

        if gamma < 1:
            htol = 1
        else:
            htol = tol

        cc = 0
        converged = False
        if gamma != 1:
            f0, _ = get_system(x, sys, equilibrium, periodic_bcs, contacts_bcs, use_mumps)

        while converged != True:
            cc = cc + 1
            # break if no solution found after maxiterations
            if cc > maxiter:
<<<<<<< HEAD
                logging.error("Maximum number of iterations reached without solution: no solution found!")
=======
                logging.info("Maximum number of iterations reached without solution: no solution found!")
>>>>>>> 4dfb441e
                break

            # solve linear system
            f, J = get_system(x, sys, equilibrium, periodic_bcs,\
                              contacts_bcs, use_mumps)
            if gamma != 1:
                f -= (1-gamma)*f0

            try:
                dx = sparse_solver(J, -f, iterative, use_mumps, inner_tol)
                if dx is None:
                    raise SparseSolverError
                    break
                else:
                    dx.transpose()
                    # compute error
                    error = max(np.abs(dx))
                    if np.isnan(error) or error > 1e30:
                        raise NewtonError
                        break
                    if error < htol:
                        converged = True
                    else: 
                        # damping and new value of x
                        damping(dx)
                        x += dx
                        # print status of solution procedure every so often
                        if verbose:
                            logging.info('step {0}, error = {1}'.format(cc, error))
            except SparseSolverError:
                msg = "\n********************************************"+\
                      "\n*   The linear system could not be solved  *"+\
                      "\n********************************************"
                logging.error(msg)
                return None

            except NewtonError:
                msg = "\n********************************************"+\
                      "\n*  The Newton-Raphson algorithm diverged   *"+\
                      "\n********************************************"
                logging.error(msg)
                return None
                    
    if converged:
        return x
    else:
        return None



def solve(sys, guess, equilibrium=None, tol=1e-6, periodic_bcs=True,\
          contacts_bcs='Dirichlet', maxiter=300, verbose=True, use_mumps=False,\
          iterative=False, inner_tol=1e-6, htp=1):
    """
    Multi-purpose solver of Sesame.  If only the electrostatic potential is
    given as a guess, then the Poisson solver is used. If quasi-Fermi levels are
    passed, the Drift Diffusion Poisson solver is used.

    Parameters
    ----------
    sys: Builder
        The discretized system.
    guess: dictionary of numpy arrays of floats
        Contains the one-dimensional arrays of the initial guesses for the
        electron quasi-Fermi level, the hole quasi-Fermi level and the
        electrostatic potential. Keys should be 'efn', 'efp' and 'v'.
    equilibrium: numpy array of floats
        Electrostatic potential of the system at thermal equilibrium. If not
        provided, the solver will solve for it before doing anything else.
    tol: float
        Accepted error made by the Newton-Raphson scheme.
    periodic_bcs: boolean
        Defines the choice of boundary conditions in the y-direction. True
        (False) corresponds to periodic (abrupt) boundary conditions.
    contacts_bcs: string
        Defines the choice of boundary conditions for the equilibrium electrostatic
        potential at the contact. 'Dirichlet' imposes the value of the potential
        given is the guess, 'Neumann' imposes a zero potential derivative.
    maxiter: integer
        Maximum number of steps taken by the Newton-Raphson scheme.
    verbose: boolean
        The solver returns the step number and the associated error at every
        step if set to True (default).
    use_mumps: boolean
        Defines if the MUMPS library should be used to solve for the Newton
        correction. Default is False.
    iterative: boolean
        Defines if an iterative method should be used to solve for the Newton
        correction instead of a direct method. Default is False.
    inner_tol: float
        Error of the inner iterative solver when used.
    htp: integer
        Number of homotopic Newton loops to perform.

    Returns
    -------

    solution: dictionary with  numpy arrays of floats or ``None``.
        Dictionary containing the one-dimensional arrays of the solution. The
        keys are the same as the ones for the guess. ``None`` is returned if no
        solution has been found.

    """

    noSolutionMsg = "\n*********************************************" +\
                    "\n*       No solution could be found          *" +\
                    "\n*********************************************"

    # Solve for potential at equilibrium first if not provided
    if equilibrium is None:
        if not contacts_bcs in ['Dirichlet', 'Neumann']:
            raise BCsError(contacts_bcs)

        equilibrium = newton(sys, guess['v'], None, tol=tol,\
                              periodic_bcs=periodic_bcs,\
                              contacts_bcs=contacts_bcs,\
                              maxiter=maxiter, verbose=verbose,\
                              use_mumps=use_mumps, iterative=iterative,\
                              inner_tol=inner_tol, htp=htp)
        if equilibrium is None:
            logging.error(noSolutionMsg)
            return None

    # If Efn is provided, one wants a nonequilibrium solution 
    if 'efn' in guess.keys():
        x = np.zeros((3*sys.nx*sys.ny*sys.nz,), dtype=np.float64)
        x[0::3] = guess['efn']
        x[1::3] = guess['efp']
        x[2::3] = guess['v']

        x = newton(sys, x, equilibrium, tol=tol, periodic_bcs=periodic_bcs,\
                   maxiter=maxiter, verbose=verbose,\
                   use_mumps=use_mumps, iterative=iterative,\
                   inner_tol=inner_tol, htp=htp)
        if x is not None:
            x = {'efn': x[0::3], 'efp': x[1::3], 'v': x[2::3]}
        else:
            logging.error(noSolutionMsg)
            return None

    # If Efn is not provided, one only wants the equilibrium potential
    else:
        if equilibrium is not None:
            x = {'v': equilibrium}
    return x


def IVcurve(sys, voltages, guess, equilibrium, file_name, tol=1e-6,\
            periodic_bcs=True, maxiter=300, verbose=True, use_mumps=False,\
            iterative=False, inner_tol=1e-6, htp=1, fmt='npz'):
    """
    Solve the Drift Diffusion Poisson equations for the voltages provided. The
    results are stored in files with ``.npz`` format by default (See below for
    saving in Matlab format). Note that the
    potential is always applied on the right contact.

    Parameters
    ----------
    sys: Builder
        The discretized system.
    voltages: array-like
        List of voltages for which the current should be computed.
    guess: dictionary of numpy arrays of floats
        Starting point of the solver. Keys of the dictionary must be 'efn',
        'efp', 'v' for the electron and quasi-Fermi levels, and the
        electrostatic potential respectively.
    equilibrium: numpy array of floats
        Electrostatic potential of the system at thermal equilibrium. If not
        provided, the solver will solve for it before doing anything else.
    file_name: string
        Name of the file to write the data to. The file name will be appended
        the index of the voltage list, e.g. ``file_name_0.npz``.
    tol: float
        Accepted error made by the Newton-Raphson scheme.
    periodic_bcs: boolean
        Defines the choice of boundary conditions in the y-direction. True
        (False) corresponds to periodic (abrupt) boundary conditions.
    maxiter: integer
        Maximum number of steps taken by the Newton-Raphson scheme.
    verbose: boolean
        The solver returns the step number and the associated error at every
        step, and this function prints the current applied voltage if set to True (default).
    use_mumps: boolean
        Defines if the MUMPS library should be used to solve for the Newton
        correction. Default is False.
    iterative: boolean
        Defines if an iterative method should be used to solve for the Newton
        correction instead of a direct method. Default is False.
    inner_tol: float
        Error of the inner iterative solver when used.
    htp: integer
        Number of homotopic Newton loops to perform.
    fmt: string
        Format string for the data files. Use ``mat`` to save the data in a
        Matlab format (version 5 and above).


    Notes
    -----
    The data files can be loaded and used as follows:

    >>> results = np.load('file.npz')
    >>> efn = results['efn']
    >>> efp = results['efp']
    >>> v = results['v']
    """
    # create a dictionary 'result' with efn and efp
    result = guess

    # sites of the right contact
    nx = sys.nx
    s = [nx-1 + j*nx + k*nx*sys.ny for k in range(sys.nz)\
                                   for j in range(sys.ny)]

    # sign of the voltage to apply
    if sys.rho[nx-1] < 0:
        q = 1
    else:
        q = -1

    # Loop over the applied potentials made dimensionless
    Vapp = voltages / sys.scaling.energy
    for idx, vapp in enumerate(Vapp):

        if verbose:
            logging.info("Applied voltage: {0} V".format(voltages[idx]))

        # Apply the voltage on the right contact
        result['v'][s] = equilibrium[s] + q*vapp

        # Call the Drift Diffusion Poisson solver
        result = solve(sys, result, equilibrium, tol=tol, periodic_bcs=periodic_bcs,\
                       maxiter=maxiter, verbose=verbose,\
                       use_mumps=use_mumps, iterative=iterative,\
                       inner_tol=inner_tol, htp=htp)

        if result is not None:
            name = file_name + "_{0}".format(idx)

            # add some system settings to the saved results
            result.update({'x': sys.xpts, 'y': sys.ypts, 'z': sys.zpts,\
            'affinity': sys.bl, 'Eg': sys.Eg, 'Nc': sys.Nc, 'Nv': sys.Nv,\
            'epsilon': sys.epsilon})

            if fmt == 'mat':
                savemat(name, result)
            else:
                np.savez_compressed(name, **result)
        else:
<<<<<<< HEAD
            logging.error("The solver failed to converge for the applied voltage"\
=======
            logging.info("The solver failed to converge for the applied voltage"\
>>>>>>> 4dfb441e
                  + " {0} V (index {1}).".format(voltages[idx], idx))
            break<|MERGE_RESOLUTION|>--- conflicted
+++ resolved
@@ -14,11 +14,7 @@
 from scipy.sparse import coo_matrix, csr_matrix
 
 import logging
-<<<<<<< HEAD
-logging.basicConfig(level=logging.ERROR, format='%(levelname)s: %(message)s')
-=======
 logging.basicConfig(level=logging.DEBUG, format='%(levelname)s: %(message)s')
->>>>>>> 4dfb441e
 
 # check if MUMPS is available
 mumps_available = False
@@ -42,17 +38,6 @@
               "\n*********************************************"
         logging.error(msg)
         logging.error("Contacts boundary conditions: '{0}' is different from 'Dirichlet' or 'Neumann'.\n".format(BCs))
-<<<<<<< HEAD
-
-class SolverError(Exception):
-    def __init__(self):
-        msg = "\n*********************************************" +\
-              "\n*       No solution could be found          *" +\
-              "\n*********************************************"
-        logging.error(msg)
-        osys.exit(1)
-=======
->>>>>>> 4dfb441e
 
 
 def damping(dx):
@@ -144,11 +129,7 @@
             cc = cc + 1
             # break if no solution found after maxiterations
             if cc > maxiter:
-<<<<<<< HEAD
-                logging.error("Maximum number of iterations reached without solution: no solution found!")
-=======
                 logging.info("Maximum number of iterations reached without solution: no solution found!")
->>>>>>> 4dfb441e
                 break
 
             # solve linear system
@@ -398,10 +379,6 @@
             else:
                 np.savez_compressed(name, **result)
         else:
-<<<<<<< HEAD
-            logging.error("The solver failed to converge for the applied voltage"\
-=======
             logging.info("The solver failed to converge for the applied voltage"\
->>>>>>> 4dfb441e
                   + " {0} V (index {1}).".format(voltages[idx], idx))
             break