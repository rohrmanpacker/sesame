--- conflicted
+++ resolved
@@ -1,4 +1,3 @@
-<<<<<<< HEAD
 # Copyright 2017 University of Maryland.
 #
 # This file is part of Sesame. It is subject to the license terms in the file
@@ -32,12 +31,12 @@
     #                     For all sites in the system                         #
     ###########################################################################
     # carrier densities
-    n = sys.Nc * np.exp(-sys.bl + efn + v)
-    p = sys.Nv * np.exp(-Eg + bl + efp - v)
+    n = sys.Nc * np.exp(+sys.bl + efn + v)
+    p = sys.Nv * np.exp(-sys.Eg - sys.bl + efp - v)
 
     # equilibrium carrier densities
-    n_eq = sys.Nc * np.exp(-sys.bl + veq)
-    p_eq = sys.Nv * np.exp(-sys.Eg + sys.bl - veq)
+    n_eq = sys.Nc * np.exp(+sys.bl + veq)
+    p_eq = sys.Nv * np.exp(-sys.Eg - sys.bl - veq)
 
     # bulk charges
     rho = sys.rho - n + p
@@ -317,325 +316,4 @@
 
     vec[3*sites+2] = fv
 
-    return vec
-=======
-# Copyright 2017 University of Maryland.
-#
-# This file is part of Sesame. It is subject to the license terms in the file
-# LICENSE.rst found in the top-level directory of this distribution.
-
-import numpy as np
-from .observables import *
-from .defects  import defectsF
-
-def getF(sys, v, efn, efp, veq):
-    ###########################################################################
-    #               organization of the right hand side vector                #
-    ###########################################################################
-    # A site with coordinates (i,j) corresponds to a site number s as follows:
-    # j = s//Nx
-    # i = s - j*Nx
-    #
-    # Rows for (efn_s, efp_s, v_s)
-    # ----------------------------
-    # fn_row = 3*s
-    # fp_row = 3*s+1
-    # fv_row = 3*s+2
-
-    Nx, Ny = sys.xpts.shape[0], sys.ypts.shape[0]
-    dx, dy = sys.dx, sys.dy
-
-    # right hand side vector
-    vec = np.zeros((3*Nx*Ny,))
-
-    ###########################################################################
-    #                     For all sites in the system                         #
-    ###########################################################################
-    # carrier densities
-    n = sys.Nc * np.exp(+sys.bl + efn + v)
-    p = sys.Nv * np.exp(-sys.Eg - sys.bl + efp - v)
-
-    # equilibrium carrier densities
-    n_eq = sys.Nc * np.exp(+sys.bl + veq)
-    p_eq = sys.Nv * np.exp(-sys.Eg - sys.bl - veq)
-
-    # bulk charges
-    rho = sys.rho - n + p
-
-    # recombination rates
-    r = get_bulk_rr(sys, n, p)
-
-    # charge defects
-    if len(sys.defects_list) != 0:
-        defectsF(sys, n, p, rho, r)
-
-    # charge devided by epsilon
-    rho = rho / sys.epsilon
-
-    # reshape the array as array[y-indices, x-indices]
-    _sites = np.arange(Nx*Ny, dtype=int).reshape(Ny, Nx)
-
-    ###########################################################################
-    #       inside the system: 0 < i < Nx-1 and 0 < j < Ny-1                  #
-    ###########################################################################
-    # We compute fn, fp, fv. Those functions are only defined on the
-    # inner part of the system.
-
-    # list of the sites inside the system
-    sites = _sites[1:Ny-1, 1:Nx-1].flatten()
-
-    # lattice distances
-    dx = np.tile(sys.dx[1:], Ny-2)
-    dxm1 = np.tile(sys.dx[:-1], Ny-2)
-    dy = np.repeat(sys.dy[1:], Nx-2)
-    dym1 = np.repeat(sys.dy[:-1], Nx-2)
-    dxbar = (dxm1 + dx) / 2.
-    dybar = (dym1 + dy) / 2.
-
-    # compute the currents
-    jnx_s   = get_jn(sys, efn, v, sites, sites+1, dx)
-    jnx_sm1 = get_jn(sys, efn, v, sites-1, sites, dxm1)
-    jny_s   = get_jn(sys, efn, v, sites, sites+Nx, dy)
-    jny_smN = get_jn(sys, efn, v, sites-Nx, sites, dym1)
-
-    jpx_s   = get_jp(sys, efp, v, sites, sites+1, dx)
-    jpx_sm1 = get_jp(sys, efp, v, sites-1, sites, dxm1)
-    jpy_s   = get_jp(sys, efp, v, sites, sites+Nx, dy)
-    jpy_smN = get_jp(sys, efp, v, sites-Nx, sites, dym1)
-
-
-    #------------------------------ fn ----------------------------------------
-    fn = (jnx_s - jnx_sm1) / dxbar + (jny_s - jny_smN) / dybar \
-       + sys.g[sites] - r[sites]
-
-    vec[3*sites] = fn
-
-    #------------------------------ fp ----------------------------------------
-    fp = (jpx_s - jpx_sm1) / dxbar + (jpy_s - jpy_smN) / dybar \
-       + r[sites] - sys.g[sites]
-
-    vec[3*sites+1] = fp
-
-    #------------------------------ fv ----------------------------------------
-    fv = ((v[sites]-v[sites-1]) / dxm1 - (v[sites+1]-v[sites]) / dx) / dxbar\
-       + ((v[sites]-v[sites-Nx]) / dym1 - (v[sites+Nx]-v[sites]) / dy) / dybar\
-       - rho[sites]
-
-    vec[3*sites+2] = fv
-
-    ###########################################################################
-    #                 left boundary: i = 0 and 0 <= j <= Ny-1                 #
-    ###########################################################################
-    # list of the sites on the left side
-    sites = _sites[:, 0].flatten()
-
-    # compute the currents
-    jnx = get_jn(sys, efn, v, sites, sites+1, sys.dx[0])
-    jpx = get_jp(sys, efp, v, sites, sites+1, sys.dx[0])
-
-    # compute an, ap, av
-    an = jnx - sys.Scn[0] * (n[sites] - n_eq[sites])
-    ap = jpx + sys.Scp[0] * (p[sites] - p_eq[sites])
-    av = 0 # to ensure Dirichlet BCs
-    #
-    vec[3*sites] = an
-    vec[3*sites+1] = ap
-    vec[3*sites+2] = av
-
-    
-    ###########################################################################
-    #               right boundary: i = Nx-1 and 0 < j < Ny-1                 #
-    ###########################################################################
-    # list of the sites on the right side
-    sites = _sites[1:Ny-1, Nx-1].flatten()
-
-    # dxbar and dybar
-    dxm1 = sys.dx[-1]
-    dy = sys.dy[1:]
-    dym1 = sys.dy[:-1]
-    dxbar = np.tile(sys.dx[-1], Ny-2)
-    dybar = (dy + dym1) / 2.
-
-    # currents
-    jnx_sm1 = get_jn(sys, efn, v, sites-1, sites, dxm1)
-    jny_s   = get_jn(sys, efn, v, sites, sites+Nx, dy)
-    jny_smN = get_jn(sys, efn, v, sites-Nx, sites, dym1)
-
-    jpx_sm1 = get_jp(sys, efp, v, sites-1, sites, dxm1)
-    jpy_s   = get_jp(sys, efp, v, sites, sites+Nx, dy)
-    jpy_smN = get_jp(sys, efp, v, sites-Nx, sites, dym1)
-
-    jnx_s = jnx_sm1 + dxbar * (r[sites] - sys.g[sites] - (jny_s - jny_smN)/dybar)
-    jpx_s = jpx_sm1 + dxbar * (sys.g[sites] - r[sites] - (jpy_s - jpy_smN)/dybar)
-
-    # b_n, b_p and b_v values
-    bn = jnx_s + sys.Scn[1] * (n[sites] - n_eq[sites])
-    bp = jpx_s - sys.Scp[1] * (p[sites] - p_eq[sites])
-    bv = 0 # Dirichlet BC
-
-    vec[3*sites] = bn
-    vec[3*sites+1] = bp
-    vec[3*sites+2] = bv      
-
-    ###########################################################################
-    #                    right boundary: i = Nx-1 and j = 0                   #
-    ###########################################################################
-    # list of the sites
-    sites = _sites[0, Nx-1].flatten()
-
-    # dxbar and dybar
-    dxm1 = sys.dx[-1]
-    dy = sys.dy[0]
-    dym1 = 0
-    dxbar = sys.dx[-1]
-    dybar = (dy + dym1) / 2.
-
-    # compute the currents
-    jnx_sm1 = get_jn(sys, efn, v, Nx-2, Nx-1, dxm1)
-    jny_s   = get_jn(sys, efn, v, Nx-1, 2*Nx-1, dy)
-    jny_smN = 0
-
-    jpx_sm1 = get_jp(sys, efp, v, Nx-2, Nx-1, dxm1)
-    jpy_s   = get_jp(sys, efp, v, Nx-1, 2*Nx-1, dy)
-    jpy_smN = 0
-
-    jnx_s = jnx_sm1 + dxbar * (r[sites] - sys.g[sites] - (jny_s - jny_smN)/dybar)
-    jpx_s = jpx_sm1 + dxbar * (sys.g[sites] - r[sites] - (jpy_s - jpy_smN)/dybar)
-
-    # b_n, b_p and b_v values
-    bn = jnx_s + sys.Scn[1] * (n[sites] - n_eq[sites])
-    bp = jpx_s - sys.Scp[1] * (p[sites] - p_eq[sites])
-    bv = 0 # Dirichlet BC
-
-    vec[3*sites] = bn
-    vec[3*sites+1] = bp
-    vec[3*sites+2] = bv 
-
-    ###########################################################################
-    #                 right boundary: i = Nx-1 and j = Ny-1                   #
-    ###########################################################################
-    # list of the sites
-    sites = _sites[Ny-1, Nx-1].flatten()
-
-    # dxbar and dybar
-    dxm1 = sys.dx[-1]
-    dy = 0
-    dym1 = sys.dy[-1]
-    dxbar = sys.dx[-1]
-    dybar = (dy + dym1) / 2.
-
-    # compute the currents
-    jnx_sm1 = get_jn(sys, efn, v, Nx*Ny-2, Nx*Ny-1, dxm1)
-    jny_s   = 0
-    jny_smN = get_jn(sys, efn, v, Nx*(Ny-1)-1, Nx*Ny-1, dym1)
-
-    jpx_sm1 = get_jp(sys, efp, v, Nx*Ny-2, Nx*Ny-1, dxm1)
-    jpy_s   = 0
-    jpy_smN = get_jp(sys, efp, v, Nx*(Ny-1)-1, Nx*Ny-1, dym1)
-
-    jnx_s = jnx_sm1 + dxbar * (r[sites] - sys.g[sites] - (jny_s - jny_smN)/dybar)
-    jpx_s = jpx_sm1 + dxbar * (sys.g[sites] - r[sites] - (jpy_s - jpy_smN)/dybar)
-
-    # b_n, b_p and b_v values
-    bn = jnx_s + sys.Scn[1] * (n[sites] - n_eq[sites])
-    bp = jpx_s - sys.Scp[1] * (p[sites] - p_eq[sites])
-    bv = 0 # Dirichlet BC
-
-    vec[3*sites] = bn
-    vec[3*sites+1] = bp
-    vec[3*sites+2] = bv 
-
-    ###########################################################################
-    #               bottom boundary: 0 < i < Nx-1 and j = 0                   #
-    ###########################################################################
-    # We compute fn, fp, fv. We apply drift diffusion equations
-
-    # list of the sites inside the system
-    sites = _sites[0, 1:Nx-1]
-
-    # lattice distances
-    dx = sys.dx[1:]
-    dxm1 = sys.dx[:-1]
-    dy = np.repeat(sys.dy[0], Nx-2)
-    dym1 = 0
-    dxbar = (dxm1 + dx) / 2.
-    dybar = (dym1 + dy) / 2.
-
-    # compute the currents
-    jnx_s   = get_jn(sys, efn, v, sites, sites + 1, dx)
-    jnx_sm1 = get_jn(sys, efn, v, sites - 1, sites, dxm1)
-    jny_s   = get_jn(sys, efn, v, sites, sites + Nx, dy)
-    jny_smN = 0
-
-    jpx_s   = get_jp(sys, efp, v, sites, sites + 1, dx)
-    jpx_sm1 = get_jp(sys, efp, v, sites - 1, sites, dxm1)
-    jpy_s   = get_jp(sys, efp, v, sites, sites + Nx, dy)
-    jpy_smN = 0
-
-    #------------------------------ fn ----------------------------------------
-    fn = (jnx_s - jnx_sm1) / dxbar + (jny_s - jny_smN) / dybar \
-            + sys.g[sites] - r[sites]
-
-    vec[3*sites] = fn
-
-    #------------------------------ fp ----------------------------------------
-    fp = (jpx_s - jpx_sm1) / dxbar + (jpy_s - jpy_smN) / dybar \
-        + r[sites] - sys.g[sites]
-
-    vec[3*sites+1] = fp
-
-    #------------------------------ fv ----------------------------------------
-    fv = ((v[sites]-v[sites-1]) / dxm1 - (v[sites+1]-v[sites]) / dx) / dxbar\
-       + (-(v[sites+Nx]-v[sites]) / dy) / dybar\
-       - rho[sites]
-
-    vec[3*sites+2] = fv
-
-    ###########################################################################
-    #                top  boundary: 0 < i < Nx-1 and j = Ny-1                 #
-    ###########################################################################
-    # We compute fn, fp, fv. We apply drift diffusion equations
-
-    # list of the sites inside the system
-    sites = _sites[Ny-1, 1:Nx-1]
-
-    # lattice distances
-    dx = sys.dx[1:]
-    dxm1 = sys.dx[:-1]
-    dy = 0
-    dym1 = np.repeat(sys.dy[-1], Nx-2)
-    dxbar = (dxm1 + dx) / 2.
-    dybar = (dym1 + dy) / 2.
-
-    # compute the currents
-    jnx_s   = get_jn(sys, efn, v, sites, sites + 1, dx)
-    jnx_sm1 = get_jn(sys, efn, v, sites - 1, sites, dxm1)
-    jny_s   = 0
-    jny_smN = get_jn(sys, efn, v, sites - Nx, sites, dym1)
-
-    jpx_s   = get_jp(sys, efp, v, sites, sites + 1, dx)
-    jpx_sm1 = get_jp(sys, efp, v, sites - 1, sites, dxm1)
-    jpy_s   = 0
-    jpy_smN = get_jp(sys, efp, v, sites - Nx, sites, dym1)
-
-    #------------------------------ fn ----------------------------------------
-    fn = (jnx_s - jnx_sm1) / dxbar + (jny_s - jny_smN) / dybar \
-       + sys.g[sites] - r[sites]
-
-    vec[3*sites] = fn
-
-    #------------------------------ fp ----------------------------------------
-    fp = (jpx_s - jpx_sm1) / dxbar + (jpy_s - jpy_smN) / dybar \
-       + r[sites] - sys.g[sites]
-
-    vec[3*sites+1] = fp
-
-    #------------------------------ fv ----------------------------------------
-    fv = ((v[sites]-v[sites-1]) / dxm1 - (v[sites+1]-v[sites]) / dx) / dxbar\
-       + ((v[sites]-v[sites-Nx]) / dym1) / dybar\
-       - rho[sites]
-
-    vec[3*sites+2] = fv
-
-    return vec
->>>>>>> 9b94366f
+    return vec