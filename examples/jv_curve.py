--- conflicted
+++ resolved
@@ -9,20 +9,12 @@
     junction = 10e-9 
 
     # Mesh
-<<<<<<< HEAD
-    x = np.concatenate((np.linspace(0,1.2e-6, 300, endpoint=False), 
-                        np.linspace(1.2e-6, Lx, 100)))
-    y = np.concatenate((np.linspace(0, 2.25e-6, 100, endpoint=False), 
-                        np.linspace(2.25e-6, 2.75e-6, 100, endpoint=False),
-                        np.linspace(2.75e-6, Ly, 100)))
-=======
     x = np.concatenate((np.linspace(0,1.2e-6, 100, endpoint=False), 
                         np.linspace(1.2e-6, 2.9e-6, 50, endpoint=False),
                         np.linspace(2.9e-6, Lx, 10)))
     y = np.concatenate((np.linspace(0, 2.25e-6, 50, endpoint=False), 
                         np.linspace(2.25e-6, 2.75e-6, 50, endpoint=False),
                         np.linspace(2.75e-6, Ly, 50)))
->>>>>>> 22775145
 
     sys = sesame.Builder(x, y)
 
